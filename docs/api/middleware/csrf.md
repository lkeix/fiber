---
id: csrf
---

# CSRF

The CSRF middleware for [Fiber](https://github.com/gofiber/fiber) provides protection against [Cross-Site Request Forgery](https://en.wikipedia.org/wiki/Cross-site_request_forgery) (CSRF) attacks. Requests made using methods other than those defined as 'safe' by [RFC9110#section-9.2.1](https://datatracker.ietf.org/doc/html/rfc9110.html#section-9.2.1) (GET, HEAD, OPTIONS, and TRACE) are validated using tokens. If a potential attack is detected, the middleware will return a default 403 Forbidden error.

This middleware offers two [Token Validation Patterns](#token-validation-patterns): the [Double Submit Cookie Pattern (default)](#double-submit-cookie-pattern-default), and the [Synchronizer Token Pattern (with Session)](#synchronizer-token-pattern-session).

As a [Defense In Depth](#defense-in-depth) measure, this middleware performs [Referer Checking](#referer-checking) for HTTPS requests.

## Token Generation

<<<<<<< HEAD
CSRF tokens are generated on 'safe' requests and when the existing token has expired or hasn't been set yet. If `SingleUseToken` is `true`, a new token is generated after each use. Retrieve the CSRF token using `csrf.TokenFromContext(c)`.
=======
CSRF tokens are generated on 'safe' requests and when the existing token has expired or hasn't been set yet. If `SingleUseToken` is `true`, a new token is generated after each use. Retrieve the CSRF token using `c.Locals(contextKey)`, where `contextKey` is defined within the configuration.
>>>>>>> fa30b4e9

## Security Considerations

This middleware is designed to protect against CSRF attacks but does not protect against other attack vectors, such as XSS. It should be used in combination with other security measures.

:::danger
Never use 'safe' methods to mutate data, for example, never use a GET request to modify a resource. This middleware will not protect against CSRF attacks on 'safe' methods.
:::

### Token Validation Patterns

#### Double Submit Cookie Pattern (Default)

By default, the middleware generates and stores tokens using the `fiber.Storage` interface. These tokens are not linked to any particular user session, and they are validated using the Double Submit Cookie pattern. The token is stored in a cookie, and then sent as a header on requests. The middleware compares the cookie value with the header value to validate the token. This is a secure pattern that does not require a user session.

When the authorization status changes, the previously issued token MUST be deleted, and a new one generated. See [Token Lifecycle](#token-lifecycle) [Deleting Tokens](#deleting-tokens) for more information.

:::caution
When using this pattern, it's important to set the `CookieSameSite` option to `Lax` or `Strict` and ensure that the Extractor is not `CsrfFromCookie`, and KeyLookup is not `cookie:<name>`.
:::

:::note
When using this pattern, this middleware uses our [Storage](https://github.com/gofiber/storage) package to support various databases through a single interface. The default configuration for Storage saves data to memory. See [Custom Storage/Database](#custom-storagedatabase) for customizing the storage.
:::

#### Synchronizer Token Pattern (with Session)

When using this middleware with a user session, the middleware can be configured to store the token within the session. This method is recommended when using a user session, as it is generally more secure than the Double Submit Cookie Pattern.

When using this pattern it's important to regenerate the session when the authorization status changes, this will also delete the token. See: [Token Lifecycle](#token-lifecycle) for more information.

:::caution
Pre-sessions are required and will be created automatically if not present. Use a session value to indicate authentication instead of relying on presence of a session.
:::

### Defense In Depth

When using this middleware, it's recommended to serve your pages over HTTPS, set the `CookieSecure` option to `true`, and set the `CookieSameSite` option to `Lax` or `Strict`. This ensures that the cookie is only sent over HTTPS and not on requests from external sites.

:::note
Cookie prefixes `__Host-` and `__Secure-` can be used to further secure the cookie. Note that these prefixes are not supported by all browsers and there are other limitations. See [MDN#Set-Cookie#cookie_prefixes](https://developer.mozilla.org/en-US/docs/Web/HTTP/Headers/Set-Cookie#cookie_prefixes) for more information.

To use these prefixes, set the `CookieName` option to `__Host-csrf_` or `__Secure-csrf_`.
:::

### Referer Checking

For HTTPS requests, this middleware performs strict referer checking. Even if a subdomain can set or modify cookies on your domain, it can't force a user to post to your application since that request won't come from your own exact domain.

:::caution
When HTTPS requests are protected by CSRF, referer checking is always carried out.

The Referer header is automatically included in requests by all modern browsers, including those made using the JS Fetch API. However, if you're making use of this middleware with a custom client, it's important to ensure that the client sends a valid Referer header.
:::


### Token Lifecycle

Tokens are valid until they expire or until they are deleted. By default, tokens are valid for 1 hour, and each subsequent request extends the expiration by 1 hour. The token only expires if the user doesn't make a request for the duration of the expiration time.

#### Token Reuse

By default, tokens may be used multiple times. If you want to delete the token after it has been used, you can set the `SingleUseToken` option to `true`. This will delete the token after it has been used, and a new token will be generated on the next request.

:::info
Using `SingleUseToken` comes with usability trade-offs and is not enabled by default. For example, it can interfere with the user experience if the user has multiple tabs open or uses the back button.
:::

#### Deleting Tokens

When the authorization status changes, the CSRF token MUST be deleted, and a new one generated. This can be done by calling `handler.DeleteToken(c)`.

```go
<<<<<<< HEAD
handler := csrf.HandlerFromContext(ctx)
if handler != nil {
=======
if handler, ok := app.AcquireCtx(ctx).Locals(csrf.ConfigDefault.HandlerContextKey).(*CSRFHandler); ok {
>>>>>>> fa30b4e9
    if err := handler.DeleteToken(app.AcquireCtx(ctx)); err != nil {
        // handle error
    }
}
```

:::tip
If you are using this middleware with the fiber session middleware, then you can simply call `session.Destroy()`, `session.Regenerate()`, or `session.Reset()` to delete session and the token stored therein.
:::

### BREACH

It's important to note that the token is sent as a header on every request. If you include the token in a page that is vulnerable to [BREACH](https://en.wikipedia.org/wiki/BREACH), an attacker may be able to extract the token. To mitigate this, ensure your pages are served over HTTPS, disable HTTP compression, and implement rate limiting for requests.

## Signatures

```go
func New(config ...Config) fiber.Handler
func TokenFromContext(c fiber.Ctx) string
func HandlerFromContext(c fiber.Ctx) *Handler

func (h *Handler) DeleteToken(c fiber.Ctx) error
```

## Examples

Import the middleware package that is part of the Fiber web framework:

```go
import (
    "github.com/gofiber/fiber/v3"
    "github.com/gofiber/fiber/v3/middleware/csrf"
)
```

After initializing your Fiber app, you can use the following code to initialize the middleware:

```go
// Initialize default config
app.Use(csrf.New())

// Or extend your config for customization
app.Use(csrf.New(csrf.Config{
    KeyLookup:      "header:X-Csrf-Token",
    CookieName:     "csrf_",
	CookieSameSite: "Lax",
    Expiration:     1 * time.Hour,
    KeyGenerator:   utils.UUIDv4,
<<<<<<< HEAD
    Extractor:      func(c fiber.Ctx) (string, error) { ... },
}))
```

:::info
KeyLookup will be ignored if Extractor is explicitly set.
:::

Getting the CSRF token in a handler:

```go

```go
func handler(c fiber.Ctx) error {
    handler := csrf.HandlerFromContext(c)
    token := csrf.TokenFromContext(c)
    if handler == nil {
        panic("csrf middleware handler not registered")
    }
    cfg := handler.Config
    if cfg == nil {
        panic("csrf middleware handler has no config")
    }
	if !strings.Contains(cfg.KeyLookup, ":") {
        panic("invalid KeyLookup format")
    }
    formKey := strings.Split(cfg.KeyLookup, ":")[1]
	
    tmpl := fmt.Sprintf(`<form action="/post" method="POST">
        <input type="hidden" name="%s" value="%s">
        <input type="text" name="message">
        <input type="submit" value="Submit">
    </form>`, formKey, token)
    c.Set("Content-Type", "text/html")
    return c.SendString(tmpl)
}
```

=======
}))
```

>>>>>>> fa30b4e9
## Config

| Property          | Type                               | Description                                                                                                                                                                                                                                                                                  | Default                      |
|:------------------|:-----------------------------------|:---------------------------------------------------------------------------------------------------------------------------------------------------------------------------------------------------------------------------------------------------------------------------------------------|:-----------------------------|
<<<<<<< HEAD
| Next              | `func(fiber.Ctx) bool`            | Next defines a function to skip this middleware when returned true.                                                                                                                                                                                                                          | `nil`                        |
| KeyLookup         | `string`                           | KeyLookup is a string in the form of "`<source>:<key>`" that is used to create an Extractor that extracts the token from the request. Possible values: "`header:<name>`", "`query:<name>`", "`param:<name>`", "`form:<name>`", "`cookie:<name>`". Ignored if an Extractor is explicitly set. | "header:X-CSRF-Token"        |
=======
| Next              | `func(*fiber.Ctx) bool`            | Next defines a function to skip this middleware when returned true.                                                                                                                                                                                                                          | `nil`                        |
| KeyLookup         | `string`                           | KeyLookup is a string in the form of "`<source>:<key>`" that is used to create an Extractor that extracts the token from the request. Possible values: "`header:<name>`", "`query:<name>`", "`param:<name>`", "`form:<name>`", "`cookie:<name>`". Ignored if an Extractor is explicitly set. | "header:X-Csrf-Token"        |
>>>>>>> fa30b4e9
| CookieName        | `string`                           | Name of the csrf cookie. This cookie will store the csrf key.                                                                                                                                                                                                                                | "csrf_"                      |
| CookieDomain      | `string`                           | Domain of the CSRF cookie.                                                                                                                                                                                                                                                                   | ""                           |
| CookiePath        | `string`                           | Path of the CSRF cookie.                                                                                                                                                                                                                                                                     | ""                           |
| CookieSecure      | `bool`                             | Indicates if the CSRF cookie is secure.                                                                                                                                                                                                                                                      | false                        |
| CookieHTTPOnly    | `bool`                             | Indicates if the CSRF cookie is HTTP-only.                                                                                                                                                                                                                                                   | false                        |
| CookieSameSite    | `string`                           | Value of SameSite cookie.                                                                                                                                                                                                                                                                    | "Lax"                        |
| CookieSessionOnly | `bool`                             | Decides whether the cookie should last for only the browser session. Ignores Expiration if set to true.                                                                                                                                                                                      | false                        |
| Expiration        | `time.Duration`                    | Expiration is the duration before the CSRF token will expire.                                                                                                                                                                                                                                | 1 * time.Hour                |
| SingleUseToken    | `bool`                             | SingleUseToken indicates if the CSRF token be destroyed and a new one generated on each use. (See TokenLifecycle)                                                                                                                                                                            | false                        |
| Storage           | `fiber.Storage`                    | Store is used to store the state of the middleware.                                                                                                                                                                                                                                          | `nil`                        |
| Session           | `*session.Store`                   | Session is used to store the state of the middleware. Overrides Storage if set.                                                                                                                                                                                                              | `nil`                        |
<<<<<<< HEAD
| SessionKey        | `string`                           | SessionKey is the key used to store the token in the session.                                                                                                                                                                                                                                | "csrfToken"                  |
=======
| SessionKey        | `string`                           | SessionKey is the key used to store the token within the session.                                                                                                                                                                                                                                | "fiber.csrf.token"           |
| ContextKey        | `string`                           | Context key to store the generated CSRF token into the context. If left empty, the token will not be stored within the context.                                                                                                                                                                  | ""                           |
>>>>>>> fa30b4e9
| KeyGenerator      | `func() string`                    | KeyGenerator creates a new CSRF token.                                                                                                                                                                                                                                                       | utils.UUID                   |
| ErrorHandler      | `fiber.ErrorHandler`               | ErrorHandler is executed when an error is returned from fiber.Handler.                                                                                                                                                                                                                       | DefaultErrorHandler          |
| Extractor         | `func(fiber.Ctx) (string, error)` | Extractor returns the CSRF token. If set, this will be used in place of an Extractor based on KeyLookup.                                                                                                                                                                                     | Extractor based on KeyLookup |

### Default Config

```go
var ConfigDefault = Config{
	KeyLookup:         "header:" + HeaderName,
	CookieName:        "csrf_",
	CookieSameSite:    "Lax",
	Expiration:        1 * time.Hour,
	KeyGenerator:      utils.UUIDv4,
	ErrorHandler:      defaultErrorHandler,
	Extractor:         CsrfFromHeader(HeaderName),
	SessionKey:        "csrfToken",
}
```

### Recommended Config (with session)

It's recommended to use this middleware with [fiber/middleware/session](https://docs.gofiber.io/api/middleware/session) to store the CSRF token within the session. This is generally more secure than the default configuration.

```go
var ConfigDefault = Config{
	KeyLookup:         "header:" + HeaderName,
	CookieName:        "__Host-csrf_",
	CookieSameSite:    "Lax",
	CookieSecure:	   true,
	CookieSessionOnly: true,
	CookieHTTPOnly:    true,
	Expiration:        1 * time.Hour,
	KeyGenerator:      utils.UUIDv4,
	ErrorHandler:      defaultErrorHandler,
	Extractor:         CsrfFromHeader(HeaderName),
	Session:           session.Store,
	SessionKey:        "csrfToken",
}
```

## Constants

```go
const (
    HeaderName = "X-Csrf-Token"
)
```

## Sentinel Errors

The CSRF middleware utilizes a set of sentinel errors to handle various scenarios and communicate errors effectively. These can be used within a [custom error handler](#custom-error-handler) to handle errors returned by the middleware.

### Errors Returned to Error Handler

- `ErrTokenNotFound`: Indicates that the CSRF token was not found.
- `ErrTokenInvalid`: Indicates that the CSRF token is invalid.
- `ErrNoReferer`: Indicates that the referer was not supplied.
- `ErrBadReferer`: Indicates that the referer is invalid.

If you use the default error handler, the client will receive a 403 Forbidden error without any additional information.

## Custom Error Handler

You can use a custom error handler to handle errors returned by the CSRF middleware. The error handler is executed when an error is returned from the middleware. The error handler is passed the error returned from the middleware and the fiber.Ctx.

Example, returning a JSON response for API requests and rendering an error page for other requests:

```go
app.Use(csrf.New(csrf.Config{
	ErrorHandler: func(c fiber.Ctx, err error) error {
		accepts := c.Accepts("html", "json")
		path := c.Path()
		if accepts == "json" || strings.HasPrefix(path, "/api/") {
			return c.Status(fiber.StatusForbidden).JSON(fiber.Map{
				"error": "Forbidden",
			})
		}
		return c.Status(fiber.StatusForbidden).Render("error", fiber.Map{
			"Title": "Forbidden",
			"Status": fiber.StatusForbidden,
		}, "layouts/main")
	},
}))
```

## Custom Storage/Database

You can use any storage from our [storage](https://github.com/gofiber/storage/) package.

```go
storage := sqlite3.New() // From github.com/gofiber/storage/sqlite3
app.Use(csrf.New(csrf.Config{
	Storage: storage,
}))
```<|MERGE_RESOLUTION|>--- conflicted
+++ resolved
@@ -12,11 +12,7 @@
 
 ## Token Generation
 
-<<<<<<< HEAD
 CSRF tokens are generated on 'safe' requests and when the existing token has expired or hasn't been set yet. If `SingleUseToken` is `true`, a new token is generated after each use. Retrieve the CSRF token using `csrf.TokenFromContext(c)`.
-=======
-CSRF tokens are generated on 'safe' requests and when the existing token has expired or hasn't been set yet. If `SingleUseToken` is `true`, a new token is generated after each use. Retrieve the CSRF token using `c.Locals(contextKey)`, where `contextKey` is defined within the configuration.
->>>>>>> fa30b4e9
 
 ## Security Considerations
 
@@ -90,12 +86,8 @@
 When the authorization status changes, the CSRF token MUST be deleted, and a new one generated. This can be done by calling `handler.DeleteToken(c)`.
 
 ```go
-<<<<<<< HEAD
 handler := csrf.HandlerFromContext(ctx)
 if handler != nil {
-=======
-if handler, ok := app.AcquireCtx(ctx).Locals(csrf.ConfigDefault.HandlerContextKey).(*CSRFHandler); ok {
->>>>>>> fa30b4e9
     if err := handler.DeleteToken(app.AcquireCtx(ctx)); err != nil {
         // handle error
     }
@@ -144,7 +136,6 @@
 	CookieSameSite: "Lax",
     Expiration:     1 * time.Hour,
     KeyGenerator:   utils.UUIDv4,
-<<<<<<< HEAD
     Extractor:      func(c fiber.Ctx) (string, error) { ... },
 }))
 ```
@@ -183,22 +174,12 @@
 }
 ```
 
-=======
-}))
-```
-
->>>>>>> fa30b4e9
 ## Config
 
 | Property          | Type                               | Description                                                                                                                                                                                                                                                                                  | Default                      |
 |:------------------|:-----------------------------------|:---------------------------------------------------------------------------------------------------------------------------------------------------------------------------------------------------------------------------------------------------------------------------------------------|:-----------------------------|
-<<<<<<< HEAD
 | Next              | `func(fiber.Ctx) bool`            | Next defines a function to skip this middleware when returned true.                                                                                                                                                                                                                          | `nil`                        |
 | KeyLookup         | `string`                           | KeyLookup is a string in the form of "`<source>:<key>`" that is used to create an Extractor that extracts the token from the request. Possible values: "`header:<name>`", "`query:<name>`", "`param:<name>`", "`form:<name>`", "`cookie:<name>`". Ignored if an Extractor is explicitly set. | "header:X-CSRF-Token"        |
-=======
-| Next              | `func(*fiber.Ctx) bool`            | Next defines a function to skip this middleware when returned true.                                                                                                                                                                                                                          | `nil`                        |
-| KeyLookup         | `string`                           | KeyLookup is a string in the form of "`<source>:<key>`" that is used to create an Extractor that extracts the token from the request. Possible values: "`header:<name>`", "`query:<name>`", "`param:<name>`", "`form:<name>`", "`cookie:<name>`". Ignored if an Extractor is explicitly set. | "header:X-Csrf-Token"        |
->>>>>>> fa30b4e9
 | CookieName        | `string`                           | Name of the csrf cookie. This cookie will store the csrf key.                                                                                                                                                                                                                                | "csrf_"                      |
 | CookieDomain      | `string`                           | Domain of the CSRF cookie.                                                                                                                                                                                                                                                                   | ""                           |
 | CookiePath        | `string`                           | Path of the CSRF cookie.                                                                                                                                                                                                                                                                     | ""                           |
@@ -210,12 +191,7 @@
 | SingleUseToken    | `bool`                             | SingleUseToken indicates if the CSRF token be destroyed and a new one generated on each use. (See TokenLifecycle)                                                                                                                                                                            | false                        |
 | Storage           | `fiber.Storage`                    | Store is used to store the state of the middleware.                                                                                                                                                                                                                                          | `nil`                        |
 | Session           | `*session.Store`                   | Session is used to store the state of the middleware. Overrides Storage if set.                                                                                                                                                                                                              | `nil`                        |
-<<<<<<< HEAD
 | SessionKey        | `string`                           | SessionKey is the key used to store the token in the session.                                                                                                                                                                                                                                | "csrfToken"                  |
-=======
-| SessionKey        | `string`                           | SessionKey is the key used to store the token within the session.                                                                                                                                                                                                                                | "fiber.csrf.token"           |
-| ContextKey        | `string`                           | Context key to store the generated CSRF token into the context. If left empty, the token will not be stored within the context.                                                                                                                                                                  | ""                           |
->>>>>>> fa30b4e9
 | KeyGenerator      | `func() string`                    | KeyGenerator creates a new CSRF token.                                                                                                                                                                                                                                                       | utils.UUID                   |
 | ErrorHandler      | `fiber.ErrorHandler`               | ErrorHandler is executed when an error is returned from fiber.Handler.                                                                                                                                                                                                                       | DefaultErrorHandler          |
 | Extractor         | `func(fiber.Ctx) (string, error)` | Extractor returns the CSRF token. If set, this will be used in place of an Extractor based on KeyLookup.                                                                                                                                                                                     | Extractor based on KeyLookup |
