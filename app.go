--- conflicted
+++ resolved
@@ -23,22 +23,14 @@
 	"sync"
 	"time"
 
-<<<<<<< HEAD
+	"github.com/gofiber/fiber/v2/log"
 	"github.com/gofiber/utils/v2"
-=======
-	"github.com/gofiber/fiber/v2/log"
-	"github.com/gofiber/fiber/v2/utils"
-
->>>>>>> e91b02b3
+
 	"github.com/valyala/fasthttp"
 )
 
 // Version of current fiber package
-<<<<<<< HEAD
 const Version = "3.0.0-beta.1"
-=======
-const Version = "2.48.0"
->>>>>>> e91b02b3
 
 // Handler defines a function to serve HTTP requests.
 type Handler = func(Ctx) error
@@ -513,15 +505,6 @@
 	// Initialize configured before defaults are set
 	app.configured = app.config
 
-<<<<<<< HEAD
-=======
-	if app.config.ETag {
-		if !IsChild() {
-			log.Warn("Config.ETag is deprecated since v2.0.6, please use 'middleware/etag'.")
-		}
-	}
-
->>>>>>> e91b02b3
 	// Override default values
 	if app.config.BodyLimit == 0 {
 		app.config.BodyLimit = DefaultBodyLimit
@@ -778,17 +761,11 @@
 	return app.Add([]string{MethodPatch}, path, handler, middleware...)
 }
 
-<<<<<<< HEAD
 // Add allows you to specify multiple HTTP methods to register a route.
 func (app *App) Add(methods []string, path string, handler Handler, middleware ...Handler) Router {
-	return app.register(methods, path, nil, handler, middleware...)
-=======
-// Add allows you to specify a HTTP method to register a route
-func (app *App) Add(method, path string, handlers ...Handler) Router {
-	app.register(method, path, nil, handlers...)
+	app.register(methods, path, nil, handler, middleware...)
 
 	return app
->>>>>>> e91b02b3
 }
 
 // Static will create a file server serving static files
@@ -921,11 +898,11 @@
 
 // Test is used for internal debugging by passing a *http.Request.
 // Timeout is optional and defaults to 1s, -1 will disable it completely.
-func (app *App) Test(req *http.Request, timeout ...time.Duration) (*http.Response, error) {
+func (app *App) Test(req *http.Request, msTimeout ...int) (*http.Response, error) {
 	// Set timeout
-	to := 1 * time.Second
-	if len(timeout) > 0 {
-		to = timeout[0]
+	timeout := 1000
+	if len(msTimeout) > 0 {
+		timeout = msTimeout[0]
 	}
 
 	// Add Content-Length if not provided with body
@@ -964,12 +941,12 @@
 	}()
 
 	// Wait for callback
-	if to >= 0 {
+	if timeout >= 0 {
 		// With timeout
 		select {
 		case err = <-channel:
-		case <-time.After(to):
-			return nil, fmt.Errorf("test: timeout error after %s", to)
+		case <-time.After(time.Duration(timeout) * time.Millisecond):
+			return nil, fmt.Errorf("test: timeout error %vms", timeout)
 		}
 	} else {
 		// Without timeout
