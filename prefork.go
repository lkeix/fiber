--- conflicted
+++ resolved
@@ -4,11 +4,7 @@
 	"crypto/tls"
 	"errors"
 	"fmt"
-<<<<<<< HEAD
-	"log"
 	"net"
-=======
->>>>>>> e91b02b3
 	"os"
 	"os/exec"
 	"runtime"
@@ -140,7 +136,7 @@
 
 	// Run onListen hooks
 	// Hooks have to be run here as different as non-prefork mode due to they should run as child or master
-	app.runOnListenHooks(app.prepareListenData(addr, tlsConfig != nil))
+	app.runOnListenHooks(app.prepareListenData(addr, tlsConfig != nil, cfg))
 
 	// Print startup message
 	if !cfg.DisableStartupMessage {
