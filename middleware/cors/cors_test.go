--- conflicted
+++ resolved
@@ -4,14 +4,8 @@
 	"net/http/httptest"
 	"testing"
 
-<<<<<<< HEAD
 	"github.com/gofiber/fiber/v3"
 	"github.com/stretchr/testify/require"
-=======
-	"github.com/gofiber/fiber/v2"
-	"github.com/gofiber/fiber/v2/utils"
-
->>>>>>> 61a33361
 	"github.com/valyala/fasthttp"
 )
 
@@ -243,13 +237,7 @@
 		},
 	}))
 
-<<<<<<< HEAD
-	resp, err := app.Test(httptest.NewRequest("GET", "/", nil))
+	resp, err := app.Test(httptest.NewRequest(fiber.MethodGet, "/", nil))
 	require.NoError(t, err)
 	require.Equal(t, fiber.StatusNotFound, resp.StatusCode)
-=======
-	resp, err := app.Test(httptest.NewRequest(fiber.MethodGet, "/", nil))
-	utils.AssertEqual(t, nil, err)
-	utils.AssertEqual(t, fiber.StatusNotFound, resp.StatusCode)
->>>>>>> 61a33361
 }