--- conflicted
+++ resolved
@@ -12,19 +12,11 @@
 	"os"
 	"sync"
 	"testing"
-<<<<<<< HEAD
+	"time"
 
 	"github.com/gofiber/fiber/v3"
 	"github.com/gofiber/fiber/v3/middleware/requestid"
 	"github.com/stretchr/testify/require"
-=======
-	"time"
-
-	"github.com/gofiber/fiber/v2"
-	"github.com/gofiber/fiber/v2/middleware/requestid"
-	"github.com/gofiber/fiber/v2/utils"
-
->>>>>>> 61a33361
 	"github.com/valyala/bytebufferpool"
 	"github.com/valyala/fasthttp"
 )
@@ -46,17 +38,10 @@
 		return errors.New("some random error")
 	})
 
-<<<<<<< HEAD
-	resp, err := app.Test(httptest.NewRequest("GET", "/", nil))
+	resp, err := app.Test(httptest.NewRequest(fiber.MethodGet, "/", nil))
 	require.NoError(t, err)
 	require.Equal(t, fiber.StatusInternalServerError, resp.StatusCode)
 	require.Equal(t, "some random error", buf.String())
-=======
-	resp, err := app.Test(httptest.NewRequest(fiber.MethodGet, "/", nil))
-	utils.AssertEqual(t, nil, err)
-	utils.AssertEqual(t, fiber.StatusInternalServerError, resp.StatusCode)
-	utils.AssertEqual(t, "some random error", buf.String())
->>>>>>> 61a33361
 }
 
 // go test -run Test_Logger_locals
@@ -86,45 +71,24 @@
 		return c.SendStatus(fiber.StatusOK)
 	})
 
-<<<<<<< HEAD
-	resp, err := app.Test(httptest.NewRequest("GET", "/", nil))
+	resp, err := app.Test(httptest.NewRequest(fiber.MethodGet, "/", nil))
 	require.NoError(t, err)
 	require.Equal(t, fiber.StatusOK, resp.StatusCode)
 	require.Equal(t, "johndoe", buf.String())
 
 	buf.Reset()
 
-	resp, err = app.Test(httptest.NewRequest("GET", "/int", nil))
+	resp, err = app.Test(httptest.NewRequest(fiber.MethodGet, "/int", nil))
 	require.NoError(t, err)
 	require.Equal(t, fiber.StatusOK, resp.StatusCode)
 	require.Equal(t, "55", buf.String())
 
 	buf.Reset()
 
-	resp, err = app.Test(httptest.NewRequest("GET", "/empty", nil))
+	resp, err = app.Test(httptest.NewRequest(fiber.MethodGet, "/empty", nil))
 	require.NoError(t, err)
 	require.Equal(t, fiber.StatusOK, resp.StatusCode)
 	require.Equal(t, "", buf.String())
-=======
-	resp, err := app.Test(httptest.NewRequest(fiber.MethodGet, "/", nil))
-	utils.AssertEqual(t, nil, err)
-	utils.AssertEqual(t, fiber.StatusOK, resp.StatusCode)
-	utils.AssertEqual(t, "johndoe", buf.String())
-
-	buf.Reset()
-
-	resp, err = app.Test(httptest.NewRequest(fiber.MethodGet, "/int", nil))
-	utils.AssertEqual(t, nil, err)
-	utils.AssertEqual(t, fiber.StatusOK, resp.StatusCode)
-	utils.AssertEqual(t, "55", buf.String())
-
-	buf.Reset()
-
-	resp, err = app.Test(httptest.NewRequest(fiber.MethodGet, "/empty", nil))
-	utils.AssertEqual(t, nil, err)
-	utils.AssertEqual(t, fiber.StatusOK, resp.StatusCode)
-	utils.AssertEqual(t, "", buf.String())
->>>>>>> 61a33361
 }
 
 // go test -run Test_Logger_Next
@@ -137,15 +101,9 @@
 		},
 	}))
 
-<<<<<<< HEAD
-	resp, err := app.Test(httptest.NewRequest("GET", "/", nil))
+	resp, err := app.Test(httptest.NewRequest(fiber.MethodGet, "/", nil))
 	require.NoError(t, err)
 	require.Equal(t, fiber.StatusNotFound, resp.StatusCode)
-=======
-	resp, err := app.Test(httptest.NewRequest(fiber.MethodGet, "/", nil))
-	utils.AssertEqual(t, nil, err)
-	utils.AssertEqual(t, fiber.StatusNotFound, resp.StatusCode)
->>>>>>> 61a33361
 }
 
 // go test -run Test_Logger_Done
@@ -157,25 +115,18 @@
 		Done: func(c fiber.Ctx, logString []byte) {
 			if c.Response().StatusCode() == fiber.StatusOK {
 				_, err := buf.Write(logString)
-				utils.AssertEqual(t, nil, err)
+				require.NoError(t, err)
 			}
 		},
 	})).Get("/logging", func(ctx fiber.Ctx) error {
 		return ctx.SendStatus(fiber.StatusOK)
 	})
 
-<<<<<<< HEAD
-	resp, err := app.Test(httptest.NewRequest("GET", "/logging", nil))
+	resp, err := app.Test(httptest.NewRequest(fiber.MethodGet, "/logging", nil))
 
 	require.NoError(t, err)
 	require.Equal(t, fiber.StatusOK, resp.StatusCode)
 	require.True(t, buf.Len() > 0)
-=======
-	resp, err := app.Test(httptest.NewRequest(fiber.MethodGet, "/logging", nil))
-	utils.AssertEqual(t, nil, err)
-	utils.AssertEqual(t, fiber.StatusOK, resp.StatusCode)
-	utils.AssertEqual(t, true, buf.Len() > 0)
->>>>>>> 61a33361
 }
 
 // go test -run Test_Logger_ErrorTimeZone
@@ -186,15 +137,9 @@
 		TimeZone: "invalid",
 	}))
 
-<<<<<<< HEAD
-	resp, err := app.Test(httptest.NewRequest("GET", "/", nil))
+	resp, err := app.Test(httptest.NewRequest(fiber.MethodGet, "/", nil))
 	require.NoError(t, err)
 	require.Equal(t, fiber.StatusNotFound, resp.StatusCode)
-=======
-	resp, err := app.Test(httptest.NewRequest(fiber.MethodGet, "/", nil))
-	utils.AssertEqual(t, nil, err)
-	utils.AssertEqual(t, fiber.StatusNotFound, resp.StatusCode)
->>>>>>> 61a33361
 }
 
 type fakeOutput int
@@ -213,15 +158,9 @@
 		Output: o,
 	}))
 
-<<<<<<< HEAD
-	resp, err := app.Test(httptest.NewRequest("GET", "/", nil))
+	resp, err := app.Test(httptest.NewRequest(fiber.MethodGet, "/", nil))
 	require.NoError(t, err)
 	require.Equal(t, fiber.StatusNotFound, resp.StatusCode)
-=======
-	resp, err := app.Test(httptest.NewRequest(fiber.MethodGet, "/", nil))
-	utils.AssertEqual(t, nil, err)
-	utils.AssertEqual(t, fiber.StatusNotFound, resp.StatusCode)
->>>>>>> 61a33361
 
 	require.Equal(t, 2, int(*o))
 }
@@ -241,15 +180,9 @@
 	// Alias colors
 	colors := app.Config().ColorScheme
 
-<<<<<<< HEAD
-	resp, err := app.Test(httptest.NewRequest("GET", "/?foo=bar", nil))
+	resp, err := app.Test(httptest.NewRequest(fiber.MethodGet, "/?foo=bar", nil))
 	require.NoError(t, err)
 	require.Equal(t, fiber.StatusNotFound, resp.StatusCode)
-=======
-	resp, err := app.Test(httptest.NewRequest(fiber.MethodGet, "/?foo=bar", nil))
-	utils.AssertEqual(t, nil, err)
-	utils.AssertEqual(t, fiber.StatusNotFound, resp.StatusCode)
->>>>>>> 61a33361
 
 	expected := fmt.Sprintf("%dHost=example.comhttpHTTP/1.10.0.0.0example.com/?foo=bar/%s%s%s%s%s%s%s%s%sCannot GET /", os.Getpid(), colors.Black, colors.Red, colors.Green, colors.Yellow, colors.Blue, colors.Magenta, colors.Cyan, colors.White, colors.Reset)
 	require.Equal(t, expected, buf.String())
@@ -267,15 +200,9 @@
 		Output: buf,
 	}))
 
-<<<<<<< HEAD
-	resp, err := app.Test(httptest.NewRequest("GET", "/?foo=bar&baz=moz", nil))
+	resp, err := app.Test(httptest.NewRequest(fiber.MethodGet, "/?foo=bar&baz=moz", nil))
 	require.NoError(t, err)
 	require.Equal(t, fiber.StatusNotFound, resp.StatusCode)
-=======
-	resp, err := app.Test(httptest.NewRequest(fiber.MethodGet, "/?foo=bar&baz=moz", nil))
-	utils.AssertEqual(t, nil, err)
-	utils.AssertEqual(t, fiber.StatusNotFound, resp.StatusCode)
->>>>>>> 61a33361
 
 	expected := "foo=bar&baz=moz"
 	require.Equal(t, expected, buf.String())
@@ -301,26 +228,16 @@
 		return c.Send([]byte("Post in test"))
 	})
 
-<<<<<<< HEAD
-	_, err := app.Test(httptest.NewRequest("GET", "/", nil))
-	require.NoError(t, err)
-=======
 	_, err := app.Test(httptest.NewRequest(fiber.MethodGet, "/", nil))
-	utils.AssertEqual(t, nil, err)
->>>>>>> 61a33361
+	require.NoError(t, err)
 
 	expectedGetResponse := "Sample response body"
 	require.Equal(t, expectedGetResponse, buf.String())
 
 	buf.Reset() // Reset buffer to test POST
 
-<<<<<<< HEAD
-	_, err = app.Test(httptest.NewRequest("POST", "/test", nil))
-	require.NoError(t, err)
-=======
 	_, err = app.Test(httptest.NewRequest(fiber.MethodPost, "/test", nil))
-	utils.AssertEqual(t, nil, err)
->>>>>>> 61a33361
+	require.NoError(t, err)
 
 	expectedPostResponse := "Post in test"
 	require.Equal(t, expectedPostResponse, buf.String())
@@ -343,17 +260,10 @@
 		return c.SendString("hello")
 	})
 
-<<<<<<< HEAD
-	resp, err := app.Test(httptest.NewRequest("GET", "/", nil))
+	resp, err := app.Test(httptest.NewRequest(fiber.MethodGet, "/", nil))
 	require.NoError(t, err)
 	require.Equal(t, fiber.StatusOK, resp.StatusCode)
 	require.Equal(t, "0 5 200", buf.String())
-=======
-	resp, err := app.Test(httptest.NewRequest(fiber.MethodGet, "/", nil))
-	utils.AssertEqual(t, nil, err)
-	utils.AssertEqual(t, fiber.StatusOK, resp.StatusCode)
-	utils.AssertEqual(t, "0 5 200", buf.String())
->>>>>>> 61a33361
 }
 
 // go test -run Test_Logger_Data_Race -race
@@ -364,7 +274,7 @@
 	buf := bytebufferpool.Get()
 	defer bytebufferpool.Put(buf)
 
-	app.Use(New(ConfigDefault))
+	app.Use(New())
 
 	app.Get("/", func(c fiber.Ctx) error {
 		return c.SendString("hello")
@@ -382,18 +292,11 @@
 	}()
 	resp2, err2 = app.Test(httptest.NewRequest(fiber.MethodGet, "/", nil))
 	wg.Wait()
-<<<<<<< HEAD
 
 	require.Nil(t, err1)
 	require.Equal(t, fiber.StatusOK, resp1.StatusCode)
 	require.Nil(t, err2)
 	require.Equal(t, fiber.StatusOK, resp2.StatusCode)
-=======
-	utils.AssertEqual(t, nil, err1)
-	utils.AssertEqual(t, fiber.StatusOK, resp1.StatusCode)
-	utils.AssertEqual(t, nil, err2)
-	utils.AssertEqual(t, fiber.StatusOK, resp2.StatusCode)
->>>>>>> 61a33361
 }
 
 // go test -v -run=^$ -bench=Benchmark_Logger -benchmem -count=4
@@ -414,11 +317,7 @@
 			h(fctx)
 		}
 
-<<<<<<< HEAD
-		require.Equal(bb, 200, fctx.Response.Header.StatusCode())
-=======
-		utils.AssertEqual(b, 200, fctx.Response.Header.StatusCode())
->>>>>>> 61a33361
+		require.Equal(b, 200, fctx.Response.Header.StatusCode())
 	}
 
 	b.Run("Base", func(bb *testing.B) {
@@ -480,18 +379,11 @@
 		return c.SendString("Hello fiber!")
 	})
 
-<<<<<<< HEAD
-	resp, err := app.Test(httptest.NewRequest("GET", "/", nil))
+	resp, err := app.Test(httptest.NewRequest(fiber.MethodGet, "/", nil))
 
 	require.NoError(t, err)
 	require.Equal(t, fiber.StatusOK, resp.StatusCode)
 	require.Equal(t, "Hello fiber!", buf.String())
-=======
-	resp, err := app.Test(httptest.NewRequest(fiber.MethodGet, "/", nil))
-	utils.AssertEqual(t, nil, err)
-	utils.AssertEqual(t, fiber.StatusOK, resp.StatusCode)
-	utils.AssertEqual(t, "Hello fiber!", buf.String())
->>>>>>> 61a33361
 }
 
 // go test -run Test_Req_Header
@@ -511,16 +403,10 @@
 	headerReq := httptest.NewRequest(fiber.MethodGet, "/", nil)
 	headerReq.Header.Add("test", "Hello fiber!")
 
-<<<<<<< HEAD
+	resp, err := app.Test(headerReq)
 	require.NoError(t, err)
 	require.Equal(t, fiber.StatusOK, resp.StatusCode)
 	require.Equal(t, "Hello fiber!", buf.String())
-=======
-	resp, err := app.Test(headerReq)
-	utils.AssertEqual(t, nil, err)
-	utils.AssertEqual(t, fiber.StatusOK, resp.StatusCode)
-	utils.AssertEqual(t, "Hello fiber!", buf.String())
->>>>>>> 61a33361
 }
 
 // go test -run Test_ReqHeader_Header
@@ -540,16 +426,10 @@
 	reqHeaderReq := httptest.NewRequest(fiber.MethodGet, "/", nil)
 	reqHeaderReq.Header.Add("test", "Hello fiber!")
 
-<<<<<<< HEAD
+	resp, err := app.Test(reqHeaderReq)
 	require.NoError(t, err)
 	require.Equal(t, fiber.StatusOK, resp.StatusCode)
 	require.Equal(t, "Hello fiber!", buf.String())
-=======
-	resp, err := app.Test(reqHeaderReq)
-	utils.AssertEqual(t, nil, err)
-	utils.AssertEqual(t, fiber.StatusOK, resp.StatusCode)
-	utils.AssertEqual(t, "Hello fiber!", buf.String())
->>>>>>> 61a33361
 }
 
 // go test -run Test_CustomTags
@@ -576,15 +456,10 @@
 	reqHeaderReq := httptest.NewRequest(fiber.MethodGet, "/", nil)
 	reqHeaderReq.Header.Add("test", "Hello fiber!")
 
-<<<<<<< HEAD
+	resp, err := app.Test(reqHeaderReq)
 	require.NoError(t, err)
 	require.Equal(t, fiber.StatusOK, resp.StatusCode)
 	require.Equal(t, customTag, buf.String())
-=======
-	resp, err := app.Test(reqHeaderReq)
-	utils.AssertEqual(t, nil, err)
-	utils.AssertEqual(t, fiber.StatusOK, resp.StatusCode)
-	utils.AssertEqual(t, customTag, buf.String())
 }
 
 // go test -run Test_Logger_ByteSent_Streaming
@@ -600,7 +475,7 @@
 		Output: buf,
 	}))
 
-	app.Get("/", func(c *fiber.Ctx) error {
+	app.Get("/", func(c fiber.Ctx) error {
 		c.Set("Connection", "keep-alive")
 		c.Set("Transfer-Encoding", "chunked")
 		c.Context().SetBodyStreamWriter(func(w *bufio.Writer) {
@@ -622,8 +497,7 @@
 	})
 
 	resp, err := app.Test(httptest.NewRequest(fiber.MethodGet, "/", nil))
-	utils.AssertEqual(t, nil, err)
-	utils.AssertEqual(t, fiber.StatusOK, resp.StatusCode)
-	utils.AssertEqual(t, "0 0 200", buf.String())
->>>>>>> 61a33361
+	require.NoError(t, err)
+	require.Equal(t, fiber.StatusOK, resp.StatusCode)
+	require.Equal(t, "0 0 200", buf.String())
 }