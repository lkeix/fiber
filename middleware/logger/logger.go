package logger

import (
	"os"
	"strconv"
	"strings"
	"sync"
	"sync/atomic"
	"time"

<<<<<<< HEAD
	"github.com/gofiber/fiber/v3"
=======
	"github.com/gofiber/fiber/v2"
	"github.com/gofiber/fiber/v2/utils"

	"github.com/mattn/go-colorable"
	"github.com/mattn/go-isatty"
	"github.com/valyala/bytebufferpool"
	"github.com/valyala/fasthttp"
>>>>>>> 61a33361
)

// New creates a new middleware handler
func New(config ...Config) fiber.Handler {
	// Set default config
	cfg := configDefault(config...)

	// Get timezone location
	tz, err := time.LoadLocation(cfg.TimeZone)
	if err != nil || tz == nil {
		cfg.timeZoneLocation = time.Local
	} else {
		cfg.timeZoneLocation = tz
	}

	// Check if format contains latency
	cfg.enableLatency = strings.Contains(cfg.Format, "${"+TagLatency+"}")

	var timestamp atomic.Value
	// Create correct timeformat
	timestamp.Store(time.Now().In(cfg.timeZoneLocation).Format(cfg.TimeFormat))

	// Update date/time every 500 milliseconds in a separate go routine
	if strings.Contains(cfg.Format, "${"+TagTime+"}") {
		go func() {
			for {
				time.Sleep(cfg.TimeInterval)
				timestamp.Store(time.Now().In(cfg.timeZoneLocation).Format(cfg.TimeFormat))
			}
		}()
	}

	// Set PID once
	pid := strconv.Itoa(os.Getpid())

	// Set variables
	var (
		once       sync.Once
		errHandler fiber.ErrorHandler

		dataPool = sync.Pool{New: func() interface{} { return new(Data) }}
	)

	// Err padding
	errPadding := 15
	errPaddingStr := strconv.Itoa(errPadding)

	// Before handling func
	cfg.BeforeHandlerFunc(cfg)

	// Logger data
	// instead of analyzing the template inside(handler) each time, this is done once before
	// and we create several slices of the same length with the functions to be executed and fixed parts.
	templateChain, logFunChain, err := buildLogFuncChain(&cfg, createTagMap(&cfg))
	if err != nil {
		panic(err)
	}

	// Return new handler
<<<<<<< HEAD
	return func(c fiber.Ctx) (err error) {
=======
	return func(c *fiber.Ctx) error {
>>>>>>> 61a33361
		// Don't execute middleware if Next returns true
		if cfg.Next != nil && cfg.Next(c) {
			return c.Next()
		}

		// Set error handler once
		once.Do(func() {
			// get longested possible path
			stack := c.App().Stack()
			for m := range stack {
				for r := range stack[m] {
					if len(stack[m][r].Path) > errPadding {
						errPadding = len(stack[m][r].Path)
						errPaddingStr = strconv.Itoa(errPadding)
					}
				}
			}
			// override error handler
			errHandler = c.App().ErrorHandler
		})

		// Logger data
		data := dataPool.Get().(*Data) //nolint:forcetypeassert,errcheck // We store nothing else in the pool
		// no need for a reset, as long as we always override everything
		data.Pid = pid
		data.ErrPaddingStr = errPaddingStr
		data.Timestamp = timestamp
		data.TemplateChain = templateChain
		data.LogFuncChain = logFunChain
		// put data back in the pool
		defer dataPool.Put(data)

		// Set latency start time
		if cfg.enableLatency {
			data.Start = time.Now()
		}

		// Handle request, store err for logging
		chainErr := c.Next()

		data.ChainErr = chainErr
		// Manually call error handler
		if chainErr != nil {
			if err := errHandler(c, chainErr); err != nil {
				_ = c.SendStatus(fiber.StatusInternalServerError) //nolint:errcheck // TODO: Explain why we ignore the error here
			}
		}

		// Set latency stop time
		if cfg.enableLatency {
			data.Stop = time.Now()
		}

<<<<<<< HEAD
		// Logger instance & update some logger data fields
		if err = cfg.LoggerFunc(c, data, cfg); err != nil {
			return err
		}

=======
		// Get new buffer
		buf := bytebufferpool.Get()

		// Default output when no custom Format or io.Writer is given
		if cfg.enableColors && cfg.Format == ConfigDefault.Format {
			// Format error if exist
			formatErr := ""
			if chainErr != nil {
				formatErr = colors.Red + " | " + chainErr.Error() + colors.Reset
			}

			// Format log to buffer
			_, _ = buf.WriteString( //nolint:errcheck // This will never fail
				fmt.Sprintf("%s |%s %3d %s| %7v | %15s |%s %-7s %s| %-"+errPaddingStr+"s %s\n",
					timestamp.Load().(string),
					statusColor(c.Response().StatusCode(), colors), c.Response().StatusCode(), colors.Reset,
					data.Stop.Sub(data.Start).Round(time.Millisecond),
					c.IP(),
					methodColor(c.Method(), colors), c.Method(), colors.Reset,
					c.Path(),
					formatErr,
				),
			)

			// Write buffer to output
			_, _ = cfg.Output.Write(buf.Bytes()) //nolint:errcheck // This will never fail

			if cfg.Done != nil {
				cfg.Done(c, buf.Bytes())
			}

			// Put buffer back to pool
			bytebufferpool.Put(buf)

			// End chain
			return nil
		}

		// Loop over template parts execute dynamic parts and add fixed parts to the buffer
		for i, logFunc := range logFunChain {
			if logFunc == nil {
				_, _ = buf.Write(templateChain[i]) //nolint:errcheck // This will never fail
			} else if templateChain[i] == nil {
				_, err = logFunc(buf, c, data, "")
			} else {
				_, err = logFunc(buf, c, data, utils.UnsafeString(templateChain[i]))
			}
			if err != nil {
				break
			}
		}

		// Also write errors to the buffer
		if err != nil {
			_, _ = buf.WriteString(err.Error()) //nolint:errcheck // This will never fail
		}
		mu.Lock()
		// Write buffer to output
		if _, err := cfg.Output.Write(buf.Bytes()); err != nil {
			// Write error to output
			if _, err := cfg.Output.Write([]byte(err.Error())); err != nil {
				// There is something wrong with the given io.Writer
				_, _ = fmt.Fprintf(os.Stderr, "Failed to write to log, %v\n", err)
			}
		}
		mu.Unlock()

		if cfg.Done != nil {
			cfg.Done(c, buf.Bytes())
		}

		// Put buffer back to pool
		bytebufferpool.Put(buf)

>>>>>>> 61a33361
		return nil
	}
}<|MERGE_RESOLUTION|>--- conflicted
+++ resolved
@@ -8,17 +8,7 @@
 	"sync/atomic"
 	"time"
 
-<<<<<<< HEAD
 	"github.com/gofiber/fiber/v3"
-=======
-	"github.com/gofiber/fiber/v2"
-	"github.com/gofiber/fiber/v2/utils"
-
-	"github.com/mattn/go-colorable"
-	"github.com/mattn/go-isatty"
-	"github.com/valyala/bytebufferpool"
-	"github.com/valyala/fasthttp"
->>>>>>> 61a33361
 )
 
 // New creates a new middleware handler
@@ -78,11 +68,7 @@
 	}
 
 	// Return new handler
-<<<<<<< HEAD
 	return func(c fiber.Ctx) (err error) {
-=======
-	return func(c *fiber.Ctx) error {
->>>>>>> 61a33361
 		// Don't execute middleware if Next returns true
 		if cfg.Next != nil && cfg.Next(c) {
 			return c.Next()
@@ -136,88 +122,11 @@
 			data.Stop = time.Now()
 		}
 
-<<<<<<< HEAD
 		// Logger instance & update some logger data fields
 		if err = cfg.LoggerFunc(c, data, cfg); err != nil {
 			return err
 		}
 
-=======
-		// Get new buffer
-		buf := bytebufferpool.Get()
-
-		// Default output when no custom Format or io.Writer is given
-		if cfg.enableColors && cfg.Format == ConfigDefault.Format {
-			// Format error if exist
-			formatErr := ""
-			if chainErr != nil {
-				formatErr = colors.Red + " | " + chainErr.Error() + colors.Reset
-			}
-
-			// Format log to buffer
-			_, _ = buf.WriteString( //nolint:errcheck // This will never fail
-				fmt.Sprintf("%s |%s %3d %s| %7v | %15s |%s %-7s %s| %-"+errPaddingStr+"s %s\n",
-					timestamp.Load().(string),
-					statusColor(c.Response().StatusCode(), colors), c.Response().StatusCode(), colors.Reset,
-					data.Stop.Sub(data.Start).Round(time.Millisecond),
-					c.IP(),
-					methodColor(c.Method(), colors), c.Method(), colors.Reset,
-					c.Path(),
-					formatErr,
-				),
-			)
-
-			// Write buffer to output
-			_, _ = cfg.Output.Write(buf.Bytes()) //nolint:errcheck // This will never fail
-
-			if cfg.Done != nil {
-				cfg.Done(c, buf.Bytes())
-			}
-
-			// Put buffer back to pool
-			bytebufferpool.Put(buf)
-
-			// End chain
-			return nil
-		}
-
-		// Loop over template parts execute dynamic parts and add fixed parts to the buffer
-		for i, logFunc := range logFunChain {
-			if logFunc == nil {
-				_, _ = buf.Write(templateChain[i]) //nolint:errcheck // This will never fail
-			} else if templateChain[i] == nil {
-				_, err = logFunc(buf, c, data, "")
-			} else {
-				_, err = logFunc(buf, c, data, utils.UnsafeString(templateChain[i]))
-			}
-			if err != nil {
-				break
-			}
-		}
-
-		// Also write errors to the buffer
-		if err != nil {
-			_, _ = buf.WriteString(err.Error()) //nolint:errcheck // This will never fail
-		}
-		mu.Lock()
-		// Write buffer to output
-		if _, err := cfg.Output.Write(buf.Bytes()); err != nil {
-			// Write error to output
-			if _, err := cfg.Output.Write([]byte(err.Error())); err != nil {
-				// There is something wrong with the given io.Writer
-				_, _ = fmt.Fprintf(os.Stderr, "Failed to write to log, %v\n", err)
-			}
-		}
-		mu.Unlock()
-
-		if cfg.Done != nil {
-			cfg.Done(c, buf.Bytes())
-		}
-
-		// Put buffer back to pool
-		bytebufferpool.Put(buf)
-
->>>>>>> 61a33361
 		return nil
 	}
 }