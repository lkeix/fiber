--- conflicted
+++ resolved
@@ -231,25 +231,21 @@
 	req, err := http.NewRequestWithContext(context.Background(), fiber.MethodHead, "/template", nil)
 	require.NoError(t, err)
 	resp, err := app.Test(req)
-<<<<<<< HEAD
 	require.NoError(t, err)
 	require.Equal(t, 404, resp.StatusCode)
-=======
-	utils.AssertEqual(t, nil, err)
-	utils.AssertEqual(t, 404, resp.StatusCode)
 }
 
 func Test_FileSystem_UsingContentTypeCharset(t *testing.T) {
 	t.Parallel()
 	app := fiber.New()
 	app.Use(New(Config{
-		Root:               http.Dir("../../.github/testdata/fs/index.html"),
+		Root:               os.DirFS("../../.github/testdata/fs"),
+		Index:              "index.html",
 		ContentTypeCharset: "UTF-8",
 	}))
 
 	resp, err := app.Test(httptest.NewRequest(fiber.MethodGet, "/", nil))
-	utils.AssertEqual(t, nil, err)
-	utils.AssertEqual(t, 200, resp.StatusCode)
-	utils.AssertEqual(t, "text/html; charset=UTF-8", resp.Header.Get("Content-Type"))
->>>>>>> e91b02b3
+	require.NoError(t, err)
+	require.Equal(t, 200, resp.StatusCode)
+	require.Equal(t, "text/html; charset=UTF-8", resp.Header.Get("Content-Type"))
 }