//nolint:bodyclose // Much easier to just ignore memory leaks in tests
package filesystem

import (
	"context"
	"net/http"
	"net/http/httptest"
	"os"
	"testing"

	"github.com/gofiber/fiber/v3"
	"github.com/stretchr/testify/require"
)

// go test -run Test_FileSystem
func Test_FileSystem(t *testing.T) {
	t.Parallel()
	app := fiber.New()

	app.Use("/test", New(Config{
		Root: os.DirFS("../../.github/testdata/fs"),
	}))

	app.Use("/dir", New(Config{
		Root:   os.DirFS("../../.github/testdata/fs"),
		Browse: true,
	}))

	app.Get("/", func(c fiber.Ctx) error {
		return c.SendString("Hello, World!")
	})

	app.Use("/spatest", New(Config{
		Root:         os.DirFS("../../.github/testdata/fs"),
		Index:        "index.html",
		NotFoundFile: "index.html",
	}))

	app.Use("/prefix", New(Config{
		Root:       os.DirFS("../../.github/testdata/fs"),
		PathPrefix: "img",
	}))

	tests := []struct {
		name         string
		url          string
		statusCode   int
		contentType  string
		modifiedTime string
	}{
		{
			name:        "Should be returns status 200 with suitable content-type",
			url:         "/test/index.html",
			statusCode:  200,
			contentType: "text/html",
		},
		{
			name:        "Should be returns status 200 with suitable content-type",
			url:         "/test",
			statusCode:  200,
			contentType: "text/html",
		},
		{
			name:        "Should be returns status 200 with suitable content-type",
			url:         "/test/css/style.css",
			statusCode:  200,
			contentType: "text/css",
		},
		{
			name:       "Should be returns status 404",
			url:        "/test/nofile.js",
			statusCode: 404,
		},
		{
			name:       "Should be returns status 404",
			url:        "/test/nofile",
			statusCode: 404,
		},
		{
			name:        "Should be returns status 200",
			url:         "/",
			statusCode:  200,
			contentType: "text/plain; charset=utf-8",
		},
		{
			name:       "Should be returns status 403",
			url:        "/test/img",
			statusCode: 403,
		},
		{
			name:        "Should list the directory contents",
			url:         "/dir/img",
			statusCode:  200,
			contentType: "text/html",
		},
		{
			name:        "Should list the directory contents",
			url:         "/dir/img/",
			statusCode:  200,
			contentType: "text/html",
		},
		{
			name:        "Should be returns status 200",
			url:         "/dir/img/fiber.png",
			statusCode:  200,
			contentType: "image/png",
		},
		{
			name:        "Should be return status 200",
			url:         "/spatest/doesnotexist",
			statusCode:  200,
			contentType: "text/html",
		},
		{
			name:        "PathPrefix should be applied",
			url:         "/prefix/fiber.png",
			statusCode:  200,
			contentType: "image/png",
		},
	}

	for _, tt := range tests {
		t.Run(tt.name, func(t *testing.T) {
<<<<<<< HEAD
			resp, err := app.Test(httptest.NewRequest("GET", tt.url, nil))
			require.NoError(t, err)
			require.Equal(t, tt.statusCode, resp.StatusCode)
=======
			t.Parallel()
			resp, err := app.Test(httptest.NewRequest(fiber.MethodGet, tt.url, nil))
			utils.AssertEqual(t, nil, err)
			utils.AssertEqual(t, tt.statusCode, resp.StatusCode)
>>>>>>> 61a33361

			if tt.contentType != "" {
				ct := resp.Header.Get("Content-Type")
				require.Equal(t, tt.contentType, ct)
			}
		})
	}
}

// go test -run Test_FileSystem_Next
func Test_FileSystem_Next(t *testing.T) {
	t.Parallel()
	app := fiber.New()
	app.Use(New(Config{
		Root: os.DirFS("../../.github/testdata/fs"),
		Next: func(_ fiber.Ctx) bool {
			return true
		},
	}))

<<<<<<< HEAD
	resp, err := app.Test(httptest.NewRequest("GET", "/", nil))
	require.NoError(t, err)
	require.Equal(t, fiber.StatusNotFound, resp.StatusCode)
}

// go test -run Test_FileSystem_Download
func Test_FileSystem_Download(t *testing.T) {
	app := fiber.New()
	app.Use(New(Config{
		Root:     os.DirFS("../../.github/testdata/fs"),
		Download: true,
	}))

	resp, err := app.Test(httptest.NewRequest("GET", "/img/fiber.png", nil))
	require.NoError(t, err, "app.Test(req)")
	require.Equal(t, 200, resp.StatusCode, "Status code")
	require.False(t, resp.Header.Get(fiber.HeaderContentLength) == "")
	require.Equal(t, "image/png", resp.Header.Get(fiber.HeaderContentType))
	require.Equal(t, "attachment", resp.Header.Get(fiber.HeaderContentDisposition))
=======
	resp, err := app.Test(httptest.NewRequest(fiber.MethodGet, "/", nil))
	utils.AssertEqual(t, nil, err)
	utils.AssertEqual(t, fiber.StatusNotFound, resp.StatusCode)
>>>>>>> 61a33361
}

func Test_FileSystem_NonGetAndHead(t *testing.T) {
	t.Parallel()
	app := fiber.New()

	app.Use("/test", New(Config{
		Root: os.DirFS("../../.github/testdata/fs"),
	}))

	resp, err := app.Test(httptest.NewRequest(fiber.MethodPost, "/test", nil))
	require.NoError(t, err)
	require.Equal(t, 404, resp.StatusCode)
}

func Test_FileSystem_Head(t *testing.T) {
	t.Parallel()
	app := fiber.New()

	app.Use("/test", New(Config{
		Root: os.DirFS("../../.github/testdata/fs"),
	}))

	req, err := http.NewRequestWithContext(context.Background(), fiber.MethodHead, "/test", nil)
	utils.AssertEqual(t, nil, err)
	resp, err := app.Test(req)
	require.NoError(t, err)
	require.Equal(t, 200, resp.StatusCode)
}

func Test_FileSystem_NoRoot(t *testing.T) {
	t.Parallel()
	defer func() {
		require.Equal(t, "filesystem: Root cannot be nil", recover())
	}()

	app := fiber.New()
	app.Use(New())
	_, err := app.Test(httptest.NewRequest(fiber.MethodGet, "/", nil))
	utils.AssertEqual(t, nil, err)
}

func Test_FileSystem_UsingParam(t *testing.T) {
	t.Parallel()
	app := fiber.New()

	app.Use("/:path", func(c fiber.Ctx) error {
		return SendFile(c, os.DirFS("../../.github/testdata/fs"), c.Params("path")+".html")
	})

	req, err := http.NewRequestWithContext(context.Background(), fiber.MethodHead, "/index", nil)
	utils.AssertEqual(t, nil, err)
	resp, err := app.Test(req)
	require.NoError(t, err)
	require.Equal(t, 200, resp.StatusCode)
}

func Test_FileSystem_UsingParam_NonFile(t *testing.T) {
	t.Parallel()
	app := fiber.New()

	app.Use("/:path", func(c fiber.Ctx) error {
		return SendFile(c, os.DirFS("../../.github/testdata/fs"), c.Params("path")+".html")
	})

	req, err := http.NewRequestWithContext(context.Background(), fiber.MethodHead, "/template", nil)
	utils.AssertEqual(t, nil, err)
	resp, err := app.Test(req)
	require.NoError(t, err)
	require.Equal(t, 404, resp.StatusCode)
}<|MERGE_RESOLUTION|>--- conflicted
+++ resolved
@@ -121,16 +121,9 @@
 
 	for _, tt := range tests {
 		t.Run(tt.name, func(t *testing.T) {
-<<<<<<< HEAD
-			resp, err := app.Test(httptest.NewRequest("GET", tt.url, nil))
+			resp, err := app.Test(httptest.NewRequest(fiber.MethodGet, tt.url, nil))
 			require.NoError(t, err)
 			require.Equal(t, tt.statusCode, resp.StatusCode)
-=======
-			t.Parallel()
-			resp, err := app.Test(httptest.NewRequest(fiber.MethodGet, tt.url, nil))
-			utils.AssertEqual(t, nil, err)
-			utils.AssertEqual(t, tt.statusCode, resp.StatusCode)
->>>>>>> 61a33361
 
 			if tt.contentType != "" {
 				ct := resp.Header.Get("Content-Type")
@@ -151,8 +144,7 @@
 		},
 	}))
 
-<<<<<<< HEAD
-	resp, err := app.Test(httptest.NewRequest("GET", "/", nil))
+	resp, err := app.Test(httptest.NewRequest(fiber.MethodGet, "/", nil))
 	require.NoError(t, err)
 	require.Equal(t, fiber.StatusNotFound, resp.StatusCode)
 }
@@ -165,17 +157,12 @@
 		Download: true,
 	}))
 
-	resp, err := app.Test(httptest.NewRequest("GET", "/img/fiber.png", nil))
+	resp, err := app.Test(httptest.NewRequest(fiber.MethodGet, "/img/fiber.png", nil))
 	require.NoError(t, err, "app.Test(req)")
 	require.Equal(t, 200, resp.StatusCode, "Status code")
 	require.False(t, resp.Header.Get(fiber.HeaderContentLength) == "")
 	require.Equal(t, "image/png", resp.Header.Get(fiber.HeaderContentType))
 	require.Equal(t, "attachment", resp.Header.Get(fiber.HeaderContentDisposition))
-=======
-	resp, err := app.Test(httptest.NewRequest(fiber.MethodGet, "/", nil))
-	utils.AssertEqual(t, nil, err)
-	utils.AssertEqual(t, fiber.StatusNotFound, resp.StatusCode)
->>>>>>> 61a33361
 }
 
 func Test_FileSystem_NonGetAndHead(t *testing.T) {
@@ -200,7 +187,7 @@
 	}))
 
 	req, err := http.NewRequestWithContext(context.Background(), fiber.MethodHead, "/test", nil)
-	utils.AssertEqual(t, nil, err)
+	require.NoError(t, err)
 	resp, err := app.Test(req)
 	require.NoError(t, err)
 	require.Equal(t, 200, resp.StatusCode)
@@ -215,7 +202,7 @@
 	app := fiber.New()
 	app.Use(New())
 	_, err := app.Test(httptest.NewRequest(fiber.MethodGet, "/", nil))
-	utils.AssertEqual(t, nil, err)
+	require.NoError(t, err)
 }
 
 func Test_FileSystem_UsingParam(t *testing.T) {
@@ -227,7 +214,7 @@
 	})
 
 	req, err := http.NewRequestWithContext(context.Background(), fiber.MethodHead, "/index", nil)
-	utils.AssertEqual(t, nil, err)
+	require.NoError(t, err)
 	resp, err := app.Test(req)
 	require.NoError(t, err)
 	require.Equal(t, 200, resp.StatusCode)
@@ -242,7 +229,7 @@
 	})
 
 	req, err := http.NewRequestWithContext(context.Background(), fiber.MethodHead, "/template", nil)
-	utils.AssertEqual(t, nil, err)
+	require.NoError(t, err)
 	resp, err := app.Test(req)
 	require.NoError(t, err)
 	require.Equal(t, 404, resp.StatusCode)
