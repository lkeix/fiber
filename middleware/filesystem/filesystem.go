package filesystem

import (
	"errors"
	"fmt"
	"io/fs"
	"net/http"
<<<<<<< HEAD
	"os"
	"path/filepath"
=======
>>>>>>> cbcb1aec
	"strconv"
	"strings"
	"sync"

	"github.com/gofiber/fiber/v3"
)

// Config defines the config for middleware.
type Config struct {
	// Next defines a function to skip this middleware when returned true.
	//
	// Optional. Default: nil
	Next func(c fiber.Ctx) bool

	// Root is a FileSystem that provides access
	// to a collection of files and directories.
	//
	// Required. Default: nil
	Root fs.FS `json:"-"`

	// PathPrefix defines a prefix to be added to a filepath when
	// reading a file from the FileSystem.
	//
	// Optional. Default "."
	PathPrefix string `json:"path_prefix"`

	// Enable directory browsing.
	//
	// Optional. Default: false
	Browse bool `json:"browse"`

	// Index file for serving a directory.
	//
	// Optional. Default: "index.html"
	Index string `json:"index"`

	// When set to true, enables direct download for files.
	//
	// Optional. Default: false.
	Download bool `json:"download"`

	// The value for the Cache-Control HTTP-header
	// that is set on the file response. MaxAge is defined in seconds.
	//
	// Optional. Default value 0.
	MaxAge int `json:"max_age"`

	// File to return if path is not found. Useful for SPA's.
	//
	// Optional. Default: ""
	NotFoundFile string `json:"not_found_file"`

	// The value for the Content-Type HTTP-header
	// that is set on the file response
	//
	// Optional. Default: ""
	ContentTypeCharset string `json:"content_type_charset"`
}

// ConfigDefault is the default config
var ConfigDefault = Config{
	Next:               nil,
	Root:               nil,
	PathPrefix:         ".",
	Browse:             false,
	Index:              "/index.html",
	MaxAge:             0,
	ContentTypeCharset: "",
}

// New creates a new middleware handler.
//
// filesystem does not handle url encoded values (for example spaces)
// on it's own. If you need that functionality, set "UnescapePath"
// in fiber.Config
func New(config ...Config) fiber.Handler {
	// Set default config
	cfg := ConfigDefault

	// Override config if provided
	if len(config) > 0 {
		cfg = config[0]

		// Set default values
		if cfg.Index == "" {
			cfg.Index = ConfigDefault.Index
		}
		if cfg.PathPrefix == "" {
			cfg.PathPrefix = ConfigDefault.PathPrefix
		}
		if !strings.HasPrefix(cfg.Index, "/") {
			cfg.Index = "/" + cfg.Index
		}
		if cfg.NotFoundFile != "" && !strings.HasPrefix(cfg.NotFoundFile, "/") {
			cfg.NotFoundFile = "/" + cfg.NotFoundFile
		}
	}

	if cfg.Root == nil {
		panic("filesystem: Root cannot be nil")
	}

	// PathPrefix configurations for io/fs compatibility.
	if cfg.PathPrefix != "." && !strings.HasPrefix(cfg.PathPrefix, "/") {
		cfg.PathPrefix = "./" + cfg.PathPrefix
	}

	if cfg.NotFoundFile != "" {
		cfg.NotFoundFile = filepath.Join(cfg.PathPrefix, filepath.Clean("/"+cfg.NotFoundFile))
	}

	var once sync.Once
	var prefix string
	cacheControlStr := "public, max-age=" + strconv.Itoa(cfg.MaxAge)

	// Return new handler
	return func(c fiber.Ctx) error {
		// Don't execute middleware if Next returns true
		if cfg.Next != nil && cfg.Next(c) {
			return c.Next()
		}

		method := c.Method()

		// We only serve static assets on GET or HEAD methods
		if method != fiber.MethodGet && method != fiber.MethodHead {
			return c.Next()
		}

		// Set prefix once
		once.Do(func() {
			prefix = c.Route().Path
		})

		// Strip prefix
		path := strings.TrimPrefix(c.Path(), prefix)
		if !strings.HasPrefix(path, "/") {
			path = "/" + path
		}

		var (
			file fs.File
			stat os.FileInfo
		)

		// Add PathPrefix
		if cfg.PathPrefix != "" {
			// PathPrefix already has a "/" prefix
			path = filepath.Join(cfg.PathPrefix, filepath.Clean("/"+path))
		}

		if len(path) > 1 {
			path = strings.TrimRight(path, "/")
		}
<<<<<<< HEAD

		file, err := openFile(cfg.Root, path)

		if err != nil && errors.Is(err, fs.ErrNotExist) && cfg.NotFoundFile != "" {
			file, err = openFile(cfg.Root, cfg.NotFoundFile)
=======
		file, err := cfg.Root.Open(path)
		if err != nil && errors.Is(err, fs.ErrNotExist) && cfg.NotFoundFile != "" {
			file, err = cfg.Root.Open(cfg.NotFoundFile)
>>>>>>> cbcb1aec
		}

		if err != nil {
			if errors.Is(err, fs.ErrNotExist) {
				return c.Status(fiber.StatusNotFound).Next()
			}
			return fmt.Errorf("failed to open: %w", err)
		}

		stat, err = file.Stat()
		if err != nil {
			return fmt.Errorf("failed to stat: %w", err)
		}

		// Serve index if path is directory
		if stat.IsDir() {
			indexPath := strings.TrimRight(path, "/") + cfg.Index
			indexPath = filepath.Join(cfg.PathPrefix, filepath.Clean("/"+indexPath))

			index, err := openFile(cfg.Root, indexPath)
			if err == nil {
				indexStat, err := index.Stat()
				if err == nil {
					file = index
					stat = indexStat
				}
			}
		}

		// Browse directory if no index found and browsing is enabled
		if stat.IsDir() {
			if cfg.Browse {
				return dirList(c, file)
			}

			return fiber.ErrForbidden
		}

		c.Status(fiber.StatusOK)

		modTime := stat.ModTime()
		contentLength := int(stat.Size())

		// Set Content Type header
		if cfg.ContentTypeCharset == "" {
			c.Type(getFileExtension(stat.Name()))
		} else {
			c.Type(getFileExtension(stat.Name()), cfg.ContentTypeCharset)
		}

		// Set Last Modified header
		if !modTime.IsZero() {
			c.Set(fiber.HeaderLastModified, modTime.UTC().Format(http.TimeFormat))
		}

		// Sets the response Content-Disposition header to attachment if the Download option is true and if it's a file
		if cfg.Download && !stat.IsDir() {
			c.Attachment()
		}

		if method == fiber.MethodGet {
			if cfg.MaxAge > 0 {
				c.Set(fiber.HeaderCacheControl, cacheControlStr)
			}
			c.Response().SetBodyStream(file, contentLength)
			return nil
		}
		if method == fiber.MethodHead {
			c.Request().ResetBody()
			// Fasthttp should skipbody by default if HEAD?
			c.Response().SkipBody = true
			c.Response().Header.SetContentLength(contentLength)
			if err := file.Close(); err != nil {
				return fmt.Errorf("failed to close: %w", err)
			}
			return nil
		}

		return c.Next()
	}
}

<<<<<<< HEAD
// SendFile ...
func SendFile(c fiber.Ctx, filesystem fs.FS, path string) error {
	var (
		file fs.File
		stat os.FileInfo
	)

	path = filepath.Join(".", filepath.Clean("/"+path))

	file, err := openFile(filesystem, path)
=======
// SendFile serves a file from an HTTP file system at the specified path.
// It handles content serving, sets appropriate headers, and returns errors when needed.
// Usage: err := SendFile(ctx, fs, "/path/to/file.txt")
func SendFile(c *fiber.Ctx, filesystem http.FileSystem, path string) error {
	file, err := filesystem.Open(path)
>>>>>>> cbcb1aec
	if err != nil {
		if errors.Is(err, fs.ErrNotExist) {
			return fiber.ErrNotFound
		}
		return fmt.Errorf("failed to open: %w", err)
	}

	stat, err = file.Stat()
	if err != nil {
		return fmt.Errorf("failed to stat: %w", err)
	}

	// Serve index if path is directory
	if stat.IsDir() {
<<<<<<< HEAD
		indexPath := strings.TrimRight(path, "/") + ConfigDefault.Index
		index, err := openFile(filesystem, indexPath)
=======
		indexPath := utils.TrimRight(path, '/') + ConfigDefault.Index
		index, err := filesystem.Open(indexPath)
>>>>>>> cbcb1aec
		if err == nil {
			indexStat, err := index.Stat()
			if err == nil {
				file = index
				stat = indexStat
			}
		}
	}

	// Return forbidden if no index found
	if stat.IsDir() {
		return fiber.ErrForbidden
	}

	c.Status(fiber.StatusOK)

	modTime := stat.ModTime()
	contentLength := int(stat.Size())

	// Set Content Type header
	c.Type(getFileExtension(stat.Name()))

	// Set Last Modified header
	if !modTime.IsZero() {
		c.Set(fiber.HeaderLastModified, modTime.UTC().Format(http.TimeFormat))
	}

	method := c.Method()
	if method == fiber.MethodGet {
		c.Response().SetBodyStream(file, contentLength)
		return nil
	}
	if method == fiber.MethodHead {
		c.Request().ResetBody()
		// Fasthttp should skipbody by default if HEAD?
		c.Response().SkipBody = true
		c.Response().Header.SetContentLength(contentLength)
		if err := file.Close(); err != nil {
			return fmt.Errorf("failed to close: %w", err)
		}
		return nil
	}

	return nil
}<|MERGE_RESOLUTION|>--- conflicted
+++ resolved
@@ -5,11 +5,8 @@
 	"fmt"
 	"io/fs"
 	"net/http"
-<<<<<<< HEAD
 	"os"
 	"path/filepath"
-=======
->>>>>>> cbcb1aec
 	"strconv"
 	"strings"
 	"sync"
@@ -164,17 +161,11 @@
 		if len(path) > 1 {
 			path = strings.TrimRight(path, "/")
 		}
-<<<<<<< HEAD
 
 		file, err := openFile(cfg.Root, path)
 
 		if err != nil && errors.Is(err, fs.ErrNotExist) && cfg.NotFoundFile != "" {
 			file, err = openFile(cfg.Root, cfg.NotFoundFile)
-=======
-		file, err := cfg.Root.Open(path)
-		if err != nil && errors.Is(err, fs.ErrNotExist) && cfg.NotFoundFile != "" {
-			file, err = cfg.Root.Open(cfg.NotFoundFile)
->>>>>>> cbcb1aec
 		}
 
 		if err != nil {
@@ -257,8 +248,9 @@
 	}
 }
 
-<<<<<<< HEAD
-// SendFile ...
+// SendFile serves a file from an fs.FS filesystem at the specified path.
+// It handles content serving, sets appropriate headers, and returns errors when needed.
+// Usage: err := SendFile(ctx, fs, "/path/to/file.txt")
 func SendFile(c fiber.Ctx, filesystem fs.FS, path string) error {
 	var (
 		file fs.File
@@ -268,13 +260,6 @@
 	path = filepath.Join(".", filepath.Clean("/"+path))
 
 	file, err := openFile(filesystem, path)
-=======
-// SendFile serves a file from an HTTP file system at the specified path.
-// It handles content serving, sets appropriate headers, and returns errors when needed.
-// Usage: err := SendFile(ctx, fs, "/path/to/file.txt")
-func SendFile(c *fiber.Ctx, filesystem http.FileSystem, path string) error {
-	file, err := filesystem.Open(path)
->>>>>>> cbcb1aec
 	if err != nil {
 		if errors.Is(err, fs.ErrNotExist) {
 			return fiber.ErrNotFound
@@ -289,13 +274,8 @@
 
 	// Serve index if path is directory
 	if stat.IsDir() {
-<<<<<<< HEAD
 		indexPath := strings.TrimRight(path, "/") + ConfigDefault.Index
 		index, err := openFile(filesystem, indexPath)
-=======
-		indexPath := utils.TrimRight(path, '/') + ConfigDefault.Index
-		index, err := filesystem.Open(indexPath)
->>>>>>> cbcb1aec
 		if err == nil {
 			indexStat, err := index.Stat()
 			if err == nil {
