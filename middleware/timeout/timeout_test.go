--- conflicted
+++ resolved
@@ -17,11 +17,7 @@
 	t.Parallel()
 	// fiber instance
 	app := fiber.New()
-<<<<<<< HEAD
-	h := New(func(c fiber.Ctx) error {
-=======
-	h := NewWithContext(func(c *fiber.Ctx) error {
->>>>>>> e91b02b3
+	h := NewWithContext(func(c fiber.Ctx) error {
 		sleepTime, err := time.ParseDuration(c.Params("sleepTime") + "ms")
 		require.NoError(t, err)
 		if err := sleepWithContext(c.UserContext(), sleepTime, context.DeadlineExceeded); err != nil {
@@ -53,11 +49,7 @@
 	t.Parallel()
 	// fiber instance
 	app := fiber.New()
-<<<<<<< HEAD
-	h := New(func(c fiber.Ctx) error {
-=======
-	h := NewWithContext(func(c *fiber.Ctx) error {
->>>>>>> e91b02b3
+	h := NewWithContext(func(c fiber.Ctx) error {
 		sleepTime, err := time.ParseDuration(c.Params("sleepTime") + "ms")
 		require.NoError(t, err)
 		if err := sleepWithContext(c.UserContext(), sleepTime, ErrFooTimeOut); err != nil {
